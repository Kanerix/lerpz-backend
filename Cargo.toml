[package]
name = "lerpz-backend"
version = "0.1.0"
edition = "2021"

[dependencies]
# -- Web
axum = { version = "0.7", features = ["macros", "tokio"] }
axum-extra = { version = "0.9", features = ["cookie", "typed-header"] }
tower = "0.4"
tower-http = { version = "0.5", features = ["full"] }
utoipa = { version = "4.2", features = ["uuid", "chrono"] }
utoipa-swagger-ui = { version = "7.0", features = ["axum"] }
# -- Async
tokio = { version = "1.35", features = ["full"] }
futures-util = "0.3"
# -- Tracing
tracing-subscriber = { version = "0.3", features = ["env-filter"] }
tracing = "0.1"
uuid = { version = "1.7", features = ["v4", "serde"] }
# -- Serde
serde = "1.0"
serde_json = "1.0"
# -- Other
anyhow = "1.0"
thiserror = "1.0"
sqlx = { version = "0.7", features = ["postgres", "runtime-tokio-native-tls", "chrono", "migrate", "macros", "uuid"] }
rand = "0.8"
jsonwebtoken = "9.2"
chrono = { version = "0.4", features = ["serde"] }
argon2 = "0.5"
<<<<<<< HEAD
dotenv = "0.15.0"
=======
dotenv = "0.15.0"
lazy_static = "1.4.0"
>>>>>>> f46a0649
<|MERGE_RESOLUTION|>--- conflicted
+++ resolved
@@ -29,9 +29,5 @@
 jsonwebtoken = "9.2"
 chrono = { version = "0.4", features = ["serde"] }
 argon2 = "0.5"
-<<<<<<< HEAD
 dotenv = "0.15.0"
-=======
-dotenv = "0.15.0"
-lazy_static = "1.4.0"
->>>>>>> f46a0649
+lazy_static = "1.4.0"